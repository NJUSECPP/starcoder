# 💫 StarCoder

[Paper](https://drive.google.com/file/d/1cN-b9GnWtHzQRoE7M7gAEyivY0kl4BYs/view) | [Model](https://huggingface.co/bigcode/starcoder) | [Playground](https://huggingface.co/spaces/bigcode/bigcode-playground) | [VSCode](https://marketplace.visualstudio.com/items?itemName=HuggingFace.huggingface-vscode) | [Chat](https://huggingface.co/chat/?model=bigcode/starcoder)

# What is this about?
💫 StarCoder is a language model (LM) trained on source code and natural language text. Its training data incorporates more that 80 different programming languages as well as text extracted from github issues and commits and from notebooks. This repository showcases how we get an overview of this LM's capabilities.

# Disclaimer

Before you can use the model go to `hf.co/bigcode/starcoder` and accept the agreement. And make sure you are logged into the Hugging Face hub with:
```bash
huggingface-cli login
```

# Table of Contents
1. [Quickstart](#quickstart)
    - [Installation](#installation)
    - [Code generation with StarCoder](#code-generation)
    - [Text-generation-inference code](#text-generation-inference)
2. [Fine-tuning](#fine-tuning)
    - [Step by step installation with conda](#step-by-step-installation-with-conda)
    - [Datasets](#datasets)
      - [Stack Exchange](#stack-exchange-se)
    - [Merging PEFT adapter layers](#merging-peft-adapter-layers)

# Quickstart
StarCoder was trained on github code, thus it can be used to perform code generation. More precisely, the model can complete the implementation of a function or infer the following characters in a line of code. This can be done with the help of the 🤗's [transformers](https://github.com/huggingface/transformers) library.

## Installation
First, we have to install all the libraries listed in `requirements.txt`
```bash
pip install -r requirements.txt
```
## Code generation
The code generation pipeline is as follows

```python
from transformers import AutoModelForCausalLM, AutoTokenizer

checkpoint = "bigcode/starcoder"
device = "cuda" # for GPU usage or "cpu" for CPU usage

tokenizer = AutoTokenizer.from_pretrained(checkpoint)
<<<<<<< HEAD
# to save memory consider using fp16 or bf16 by specifying torch.dtype=torch.float16 for example
=======
>>>>>>> 84fac591
model = AutoModelForCausalLM.from_pretrained(checkpoint).to(device)

inputs = tokenizer.encode("def print_hello_world():", return_tensors="pt").to(device)
outputs = model.generate(inputs)
print(tokenizer.decode(outputs[0]))
```
or
```python
from transformers import AutoModelForCausalLM, AutoTokenizer, pipeline
checkpoint = "bigcode/starcoder"

model = AutoModelForCausalLM.from_pretrained(checkpoint)
tokenizer = AutoTokenizer.from_pretrained(checkpoint)

pipe = pipeline("text-generation", model=model, tokenizer=tokenizer, device=0)
print( pipe("def hello():") )
```

## Text-generation-inference

```bash
docker run --gpus '"device:0"' -p 8080:80 -v $PWD/data:/data -e HUGGING_FACE_HUB_TOKEN=<YOUR BIGCODE ENABLED TOKEN> -e HF_HUB_ENABLE_HF_TRANSFER=0 -d  ghcr.io/huggingface/text-generation-inference:sha-880a76e --model-id bigcode/starcoder --max-total-tokens 8192
```
For more details, see [here](https://github.com/huggingface/text-generation-inference).

# Fine-tuning

Here, we showcase how we can fine-tune this LM on a specific downstream task.

## Step by step installation with conda 

Create a new conda environment and activate it
```bash
conda create -n env
conda activate env
```
Install the `pytorch` version compatible with your version of cuda [here](https://pytorch.org/get-started/previous-versions/), for example the following command works with cuda 11.6
```bash
conda install pytorch==1.13.1 torchvision==0.14.1 torchaudio==0.13.1 pytorch-cuda=11.6 -c pytorch -c nvidia
```
Install `transformers` and `peft`
```bash
conda install -c huggingface transformers 
pip install git+https://github.com/huggingface/peft.git
```
Note that you can install the latest stable version of transformers by using

```bash
pip install git+https://github.com/huggingface/transformers
```

Install `datasets`, `accelerate` and `huggingface_hub`

```bash
conda install -c huggingface -c conda-forge datasets
conda install -c conda-forge accelerate
conda install -c conda-forge huggingface_hub
```

Finally, install `bitsandbytes` and `wandb`
```bash
pip install bitsandbytes
pip install wandb
```
To get the full list of arguments with descriptions you can run the following command on any script:
```
python scripts/some_script.py --help
```
Before you run any of the scripts make sure you are logged in and can push to the hub:
```bash
huggingface-cli login
```
Make sure you are logged in `wandb`:
```bash
wandb login
```
Now that everything is done, you can clone the repository and get into the corresponding directory.

## Datasets
💫 StarCoder can be fine-tuned to achieve multiple downstream tasks. Our interest here is to fine-tune StarCoder in order to make it follow instructions. [Instruction fine-tuning](https://arxiv.org/pdf/2109.01652.pdf) has gained a lot of attention recently as it proposes a simple framework that teaches language models to align their outputs with human needs. That procedure requires the availability of quality instruction datasets, which contain multiple `instruction - answer` pairs. Unfortunately such datasets are not ubiquitous but thanks to Hugging Face 🤗's [datasets](https://github.com/huggingface/datasets) library we can have access to some good proxies. To fine-tune cheaply and efficiently, we use Hugging Face 🤗's [PEFT](https://github.com/huggingface/peft) as well as Tim Dettmers' [bitsandbytes](https://github.com/TimDettmers/bitsandbytes).


### Stack Exchange SE
[Stack Exchange](https://en.wikipedia.org/wiki/Stack_Exchange) is a well-known network of Q&A websites on topics in diverse fields. It is a place where a user can ask a question and obtain answers from other users. Those answers are scored and ranked based on their quality. [Stack exchange instruction](https://huggingface.co/datasets/ArmelR/stack-exchange-instruction) is a dataset that was obtained by scrapping the site in order to build a collection of Q&A pairs. A language model can then be fine-tuned on that dataset to make it elicit strong and diverse question-answering skills.

To execute the fine-tuning script run the following command:
```bash
python finetune/finetune.py \
  --model_path="bigcode/starcoder"\
  --dataset_name="ArmelR/stack-exchange-instruction"\
  --subset="data/finetune"\
  --split="train"\
  --size_valid_set 10000\
  --streaming\
  --seq_length 2048\
  --max_steps 1000\
  --batch_size 1\
  --input_column_name="question"\
  --output_column_name="response"\ 
  --gradient_accumulation_steps 16\
  --learning_rate 1e-4\
  --lr_scheduler_type="cosine"\
  --num_warmup_steps 100\
  --weight_decay 0.05\
  --output_dir="./checkpoints" \
```
The size of the SE dataset is better manageable when using streaming. We also have to precise the split of the dataset that is used. For more details, check the [dataset's page](https://huggingface.co/datasets/ArmelR/stack-exchange-instruction) on 🤗. Similarly we can modify the command to account for the availability of GPUs

```bash
python -m torch.distributed.launch \
  --nproc_per_node number_of_gpus finetune/finetune.py \
  --model_path="bigcode/starcoder"\
  --dataset_name="ArmelR/stack-exchange-instruction"\
  --subset="data/finetune"\
  --split="train"\
  --size_valid_set 10000\
  --streaming \
  --seq_length 2048\
  --max_steps 1000\
  --batch_size 1\
  --input_column_name="question"\
  --output_column_name="response"\ 
  --gradient_accumulation_steps 16\
  --learning_rate 1e-4\
  --lr_scheduler_type="cosine"\
  --num_warmup_steps 100\
  --weight_decay 0.05\
  --output_dir="./checkpoints" \
```
## Merging PEFT adapter layers
If you train a model with PEFT, you'll need to merge the adapter layers with the base model if you want to run inference / evaluation. To do so, run:
```bash
python finetune/merge_peft_adapters.py --model_name_or_path model_to_merge --peft_model_path model_checkpoint

# Push merged model to the Hub
python finetune/merge_peft_adapters.py --model_name_or_path model_to_merge --peft_model_path model_checkpoint --push_to_hub
```
For example

```bash
python finetune/merge_peft_adapters.py --model_name_or_path bigcode/starcoder --peft_model_path checkpoints/checkpoint-1000 --push_to_hub
```
<|MERGE_RESOLUTION|>--- conflicted
+++ resolved
@@ -41,10 +41,7 @@
 device = "cuda" # for GPU usage or "cpu" for CPU usage
 
 tokenizer = AutoTokenizer.from_pretrained(checkpoint)
-<<<<<<< HEAD
 # to save memory consider using fp16 or bf16 by specifying torch.dtype=torch.float16 for example
-=======
->>>>>>> 84fac591
 model = AutoModelForCausalLM.from_pretrained(checkpoint).to(device)
 
 inputs = tokenizer.encode("def print_hello_world():", return_tensors="pt").to(device)
