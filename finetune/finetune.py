--- conflicted
+++ resolved
@@ -52,13 +52,8 @@
     parser = argparse.ArgumentParser()
     parser.add_argument("--model_path", type=str, default="bigcode/large-model")
     parser.add_argument("--dataset_name", type=str, default="HuggingFaceH4/CodeAlpaca_20K")
-<<<<<<< HEAD
-    parser.add_argument("--subset", type=str, default=None)
-    parser.add_argument("--split", type=str, default=None)
-=======
     parser.add_argument("--subset", type=str)
     parser.add_argument("--split", type=str)
->>>>>>> 0c97a558
     parser.add_argument("--size_valid_set", type=int, default=10000)
     parser.add_argument("--streaming", action="store_true")
     parser.add_argument("--shuffle_buffer", type=int, default=5000)
